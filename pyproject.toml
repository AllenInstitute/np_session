[tool.poetry]
name = "np-session"
version = "0.4.24"
description = "Tools for accessing data, metadata, and jobs related to ecephys and behavior sessions for the Mindscope Neuropixels team."
authors = ["Ben Hardcastle <ben.hardcastle@alleninstitute.org>"]
readme = "README.md"
classifiers = [
    "Programming Language :: Python :: 3",
    "License :: OSI Approved :: MIT License",
    "Operating System :: OS Independent",
]
packages = [{include = "np_session", from = "src"}]

[tool.poetry.urls]
"Repository" = "https://github.com/alleninstitute/np_session"
"Bug Tracker" = "https://github.com/alleninstitute/np_session/issues"

[tool.poetry.dependencies]
python = "^3.7"
typing-extensions = ">=4"
psycopg2-binary = "^2"
requests = "^2"
np_logging = ">=0.3.8"
np_config = '>=0.4.17'
"backports.cached-property" = "*"
<<<<<<< HEAD
firebase-admin = "^6.1.0"
=======
redis = "^4.5.1"
pydantic = "^1.10.5"
>>>>>>> b969f5fc

[tool.poetry.group.dev.dependencies]
mypy = "*"
types-requests = "*"
pip-tools = "*"
isort = "*"
black = "*"
pytest = "*"
coverage = {extras = ["toml"], version = "^7.1.0"}
pytest-cov = "^4.0.0"

[build-system]
requires = ["poetry-core>=1.0.0"]
build-backend = "poetry.core.masonry.api"

[tool.pytest.ini_options]
addopts = [
    "--import-mode=importlib",
    "--doctest-modules",
    # "--pdb",
    # "--pdbcls=IPython.terminal.debugger:TerminalPdb",
]

doctest_optionflags = [
    "NORMALIZE_WHITESPACE",
    "IGNORE_EXCEPTION_DETAIL",
    "ELLIPSIS",
]

testpaths = [
    "tests",
    "src",
]


[tool.coverage.paths]
source = ["src"]

[tool.coverage.run]
branch = true
source = ["np_session"]

[tool.coverage.report]
show_missing = true<|MERGE_RESOLUTION|>--- conflicted
+++ resolved
@@ -23,12 +23,9 @@
 np_logging = ">=0.3.8"
 np_config = '>=0.4.17'
 "backports.cached-property" = "*"
-<<<<<<< HEAD
 firebase-admin = "^6.1.0"
-=======
 redis = "^4.5.1"
 pydantic = "^1.10.5"
->>>>>>> b969f5fc
 
 [tool.poetry.group.dev.dependencies]
 mypy = "*"
